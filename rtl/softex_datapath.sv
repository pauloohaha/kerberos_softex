// Copyright 2023 ETH Zurich and University of Bologna.
// Solderpad Hardware License, Version 0.51, see LICENSE for details.
// SPDX-License-Identifier: SHL-0.51
//
// Andrea Belano <andrea.belano@studio.unibo.it>
//

import hwpe_stream_package::*;
import softex_pkg::*;

module softex_datapath #(
    parameter int unsigned              DATA_WIDTH      = DATA_W            ,
    parameter fpnew_pkg::fp_format_e    IN_FPFORMAT     = FPFORMAT_IN       ,
    parameter fpnew_pkg::fp_format_e    ACC_FPFORMAT    = FPFORMAT_ACC      ,
    parameter softex_pkg::regs_config_t REG_POS         = DEFAULT_REG_POS   ,
    parameter int unsigned              VECT_WIDTH      = N_ROWS            ,
    parameter int unsigned              SUM_REGS_IN     = NUM_REGS_SUM_IN   ,
    parameter int unsigned              SUM_REGS_ACC    = NUM_REGS_SUM_ACC  ,
    parameter int unsigned              MAX_REGS        = NUM_REGS_MAX      ,
    parameter int unsigned              EXP_REGS        = NUM_REGS_EXPU     ,
    parameter int unsigned              FMA_REGS_IN     = NUM_REGS_FMA_IN   ,
    parameter int unsigned              FMA_REGS_ACC    = NUM_REGS_FMA_ACC
) (
    input   logic                           clk_i       ,
    input   logic                           rst_ni      ,
    input   logic                           clear_i     ,
    input   softex_pkg::datapath_ctrl_t     ctrl_i      ,
    output  softex_pkg::datapath_flags_t    flags_o     ,

    hwpe_stream_intf_stream.sink            stream_i    ,
    hwpe_stream_intf_stream.source          stream_o
);

    localparam int unsigned IN_WIDTH        = fpnew_pkg::fp_width(IN_FPFORMAT);
    localparam int unsigned ACC_WIDTH       = fpnew_pkg::fp_width(ACC_FPFORMAT);
    localparam int unsigned VECT_SUM_DELAY  = $clog2(VECT_WIDTH) * SUM_REGS_ACC;

    logic [IN_WIDTH - 1 : 0]    old_max,
                                new_max,
                                max_diff,
                                inv_cast;

    logic [ACC_WIDTH - 1 : 0]   sum_res,
                                acc_i_add,
                                inv_pre_cast,
                                inv_cast_res;

    logic   fma_arb_cnt,
            fma_arb_cnt_enable;

    logic   new_max_flag;

    logic   max_valid,
            max_ready,
            max_diff_valid,
            max_diff_ready,
            scal_exp_ready,
            delay_valid,
            delay_ready,
            diff_valid,
            diff_ready,
            exp_valid,
            exp_ready,
            sum_valid,
            sum_ready,
            acc_ready,
            acc_valid,
            cast_valid,
            mul_valid,
            mul_ready;

    logic   addmul_o_busy,
            exp_o_busy,
            sum_o_busy;

    logic [1:0] addmul_ready;

    logic [VECT_WIDTH - 1 : 0] [IN_WIDTH - 1 : 0]   delayed_data,
                                                    diff_vect,
                                                    exp_vect,
                                                    mul_res;

    logic [VECT_WIDTH - 1 : 0]  delayed_strb,
                                exp_strb,
                                diff_strb,
                                mul_strb; 

    logic   addmul_o_tag,
            expu_o_tag,
            sum_o_tag;

    softex_pkg::operation_t    addmul_op;

    flags_fifo_t    add_fifo_o_flgs;

    hwpe_stream_intf_stream #(.DATA_WIDTH(IN_WIDTH))    fact_fifo_d (.clk(clk_i));
    hwpe_stream_intf_stream #(.DATA_WIDTH(IN_WIDTH))    fact_fifo_q (.clk(clk_i));

    hwpe_stream_intf_stream #(.DATA_WIDTH(IN_WIDTH * VECT_WIDTH + 1))  add_fifo_d  (.clk(clk_i));
    hwpe_stream_intf_stream #(.DATA_WIDTH(IN_WIDTH * VECT_WIDTH + 1))  add_fifo_q  (.clk(clk_i));
                            
    assign stream_i.ready   = max_ready & delay_ready;
    assign stream_o.valid   = mul_valid;

    always_comb begin
        stream_o.strb = '0;
        stream_o.data = '0;

        for (int i = 0; i < VECT_WIDTH; i++) begin
            stream_o.strb [IN_WIDTH/8 * i +: IN_WIDTH/8]    = {(IN_WIDTH/8){mul_strb [i]}};
            stream_o.data [IN_WIDTH * i +: IN_WIDTH]        = mul_res [i];
        end
    end

    assign flags_o.datapath_busy = |{addmul_o_busy, exp_o_busy, sum_o_busy, ~add_fifo_o_flgs.empty};

    // During the normalisation step "i_addmul_time_mux" is used to both
    // substract the maximum value to the input and to normalise the 
    // exponentiated score

    assign fma_arb_cnt_enable = ctrl_i.dividing & addmul_ready [fma_arb_cnt];
    always_ff @(posedge clk_i or negedge rst_ni) begin : fma_arbitration_counter
        if (~rst_ni) begin
            fma_arb_cnt <= '0;
        end else begin
            if (clear_i | ctrl_i.clear_regs) begin
                fma_arb_cnt <= '0;
            end else if (fma_arb_cnt_enable) begin
                fma_arb_cnt <= fma_arb_cnt + 1;
            end
        end
    end

    assign flags_o.max  = new_max;

    softex_fp_glob_minmax #(
        .FPFORMAT   (   IN_FPFORMAT     ),
        .REG_POS    (   REG_POS         ),
        .NUM_REGS   (   MAX_REGS        ),
        .VECT_WIDTH (   VECT_WIDTH      )
    ) i_global_maximum (
        .clk_i           (  clk_i                                           ),
        .rst_ni          (  rst_ni                                          ),
        .clear_i         (  clear_i | ctrl_i.clear_regs                     ),
        .enable_i        (  '1                                              ),
        .valid_i         (  stream_i.valid & ~ctrl_i.disable_max            ),
        .ready_i         (  max_diff_ready & diff_ready                     ),
        .operation_i     (  softex_pkg::MAX                                 ),
        .strb_i          (  stream_i.strb [VECT_WIDTH - 1 : 0]              ),
        .vect_i          (  stream_i.data [VECT_WIDTH * IN_WIDTH - 1 : 0]   ),
        .load_i          (  ctrl_i.max                                      ),
        .load_en_i       (  ctrl_i.load_max                                 ),
        .cur_minmax_o    (  old_max                                         ),
        .new_minmax_o    (  new_max                                         ),
        .new_flg_o       (  new_max_flag                                    ),
        .valid_o         (  max_valid                                       ),
        .ready_o         (  max_ready                                       )
    );

    fpnew_fma #(
        .FpFormat       (   IN_FPFORMAT             ),
        .NumPipeRegs    (   SUM_REGS_IN             ),
        .PipeConfig     (   fpnew_pkg::DISTRIBUTED  ),
        .TagType        (   logic                   ),
        .AuxType        (   logic                   )
    ) i_new_old_max_diff (
        .clk_i              (   clk_i                                   ),
        .rst_ni             (   rst_ni                                  ),
        .operands_i         (   {new_max, old_max, {(IN_WIDTH){1'b0}}}  ),
        .is_boxed_i         (   '1                                      ),
        .rnd_mode_i         (   fpnew_pkg::RNE                          ),
        .op_i               (   fpnew_pkg::ADD                          ),
        .op_mod_i           (   '1                                      ),
        .tag_i              (   '0                                      ),
        .mask_i             (   '1                                      ),
        .aux_i              (   '0                                      ),
        .in_valid_i         (   new_max_flag & max_valid                ),
        .in_ready_o         (   max_diff_ready                          ),
        .flush_i            (   clear_i                                 ),
        .result_o           (   max_diff                                ),
        .status_o           (                                           ),
        .extension_bit_o    (                                           ),
        .tag_o              (                                           ),
        .mask_o             (                                           ),
        .aux_o              (                                           ),
        .out_valid_o        (   max_diff_valid                          ),
        .out_ready_i        (   scal_exp_ready                          ),
        .busy_o             (                                           )
    );

    expu_top #(
        .FPFORMAT   (   IN_FPFORMAT ),
        .REG_POS    (   REG_POS     ),
        .NUM_REGS   (   EXP_REGS    ),
        .N_ROWS     (   1           )
    ) i_scal_exp (
        .clk_i      (   clk_i               ),  
        .rst_ni     (   rst_ni              ),
        .clear_i    (   clear_i             ),
        .enable_i   (   '1                  ),      
        .valid_i    (   max_diff_valid      ),
        .ready_i    (   fact_fifo_d.ready   ),
        .strb_i     (   '1                  ),
        .op_i       (   max_diff            ),
        .tag_i      (   '0                  ),
        .res_o      (   fact_fifo_d.data    ),
        .valid_o    (   fact_fifo_d.valid   ),
        .ready_o    (   scal_exp_ready      ),
        .strb_o     (                       ),
        .tag_o      (                       ),
        .busy_o     (                       )
    );

    assign fact_fifo_d.strb     = '1;

    hwpe_stream_fifo #(
        .DATA_WIDTH (   IN_WIDTH                                                            ),
        .FIFO_DEPTH (   VECT_SUM_DELAY % 2 == 0 ? VECT_SUM_DELAY + 2 : VECT_SUM_DELAY + 3   )   //FIFO_DEPTH must be a multiple of 2
    ) i_fact_fifo (
        .clk_i      (   clk_i       ),
        .rst_ni     (   rst_ni      ),
        .clear_i    (   clear_i     ),
        .flags_o    (               ),
        .push_i     (   fact_fifo_d ),
        .pop_o      (   fact_fifo_q )
    );

    assign fact_fifo_q.ready    = acc_ready & sum_o_tag;

    softex_delay #(
        .NUM_REGS   (   MAX_REGS    ),
        .DATA_WIDTH (   IN_WIDTH    ),
        .NUM_ROWS   (   VECT_WIDTH  )
    ) i_data_delay (
        .clk_i      (   clk_i                                           ),
        .rst_ni     (   rst_ni                                          ),
        .enable_i   (   '1                                              ),
        .clear_i    (   clear_i                                         ),
        .valid_i    (   stream_i.valid                                  ),
        .ready_i    (   diff_ready                                      ),
        .data_i     (   stream_i.data [VECT_WIDTH * IN_WIDTH - 1 : 0]   ),
        .strb_i     (   stream_i.strb [VECT_WIDTH - 1 : 0]              ),
        .valid_o    (   delay_valid                                     ),
        .ready_o    (   delay_ready                                     ),
        .data_o     (   delayed_data                                    ),
        .strb_o     (   delayed_strb                                    )
    ); 

    assign addmul_op        = fma_arb_cnt == '0 ? softex_pkg::ADD : softex_pkg::MUL;

    assign addmul_ready [0] = diff_ready;
    assign addmul_ready [1] = mul_ready;

    softex_fp_vect_addmul #(
        .FPFORMAT           (   IN_FPFORMAT ),
        .REG_POS            (   REG_POS     ),
        .NUM_REGS           (   FMA_REGS_IN ),
        .VECT_WIDTH         (   VECT_WIDTH  ),
        .TAG_TYPE           (   logic       )    
    ) i_addmul_time_mux (
        .clk_i              (   clk_i                                           ),
        .rst_ni             (   rst_ni                                          ),
        .clear_i            (   clear_i                                         ),
        .enable_i           (   '1                                              ),
        .round_mode_i       (   fpnew_pkg::RNE                                  ),
        .operation_i        (   addmul_op                                       ),
        .op_mod_add_i       (   '1                                              ),
        .op_mod_mul_i       (   '0                                              ),
        .busy_o             (   addmul_o_busy                                   ),
        .add_valid_i        (   delay_valid                                     ),
        .add_scal_valid_i   (   '1                                              ),
        .add_ready_i        (   exp_ready                                       ),
        .add_strb_i         (   delayed_strb                                    ),
        .add_vect_i         (   delayed_data                                    ),
        .add_scal_i         (   new_max                                         ),
        .add_tag_i          (   new_max_flag & max_valid                        ),
        .add_valid_o        (   diff_valid                                      ),
        .add_ready_o        (   diff_ready                                      ),
        .add_strb_o         (   diff_strb                                       ),
        .add_res_o          (   diff_vect                                       ),
        .add_tag_o          (   addmul_o_tag                                    ),
        .mul_valid_i        (   add_fifo_q.valid                                ),
        .mul_scal_valid_i   (   cast_valid                                      ),
        .mul_ready_i        (   stream_o.ready                                  ),
        .mul_strb_i         (   add_fifo_q.strb [VECT_WIDTH - 1 : 0]            ),
        .mul_vect_i         (   add_fifo_q.data [IN_WIDTH * VECT_WIDTH - 1 : 0] ),
        .mul_scal_i         (   inv_cast                                        ),
        .mul_tag_i          (   '0                                              ),
        .mul_valid_o        (   mul_valid                                       ),
        .mul_ready_o        (   mul_ready                                       ),
        .mul_strb_o         (   mul_strb                                        ),
        .mul_res_o          (   mul_res                                         ),
        .mul_tag_o          (                                                   )
    );

    expu_top #(
        .FPFORMAT               (   IN_FPFORMAT ),
        .REG_POS                (   REG_POS     ),
        .NUM_REGS               (   EXP_REGS    ),
        .N_ROWS                 (   VECT_WIDTH  ),
        .TAG_TYPE               (   logic       )
    ) i_vect_exp (
        .clk_i      (   clk_i               ),
        .rst_ni     (   rst_ni              ),
        .clear_i    (   clear_i             ),
        .enable_i   (   '1                  ),
        .valid_i    (   diff_valid          ),
        .ready_i    (   add_fifo_d.ready    ),
        .strb_i     (   diff_strb           ),
        .op_i       (   diff_vect           ),
        .tag_i      (   addmul_o_tag        ),
        .res_o      (   exp_vect            ),
        .valid_o    (   exp_valid           ),
        .ready_o    (   exp_ready           ),
        .strb_o     (   exp_strb            ),
        .tag_o      (   expu_o_tag          ),
        .busy_o     (   exp_o_busy          )
    );

    assign add_fifo_d.valid = exp_valid;
    assign add_fifo_d.data  = {expu_o_tag, exp_vect};
    assign add_fifo_d.strb  = {{(IN_WIDTH / 8 * VECT_WIDTH - VECT_WIDTH){1'b0}}, exp_strb};

    hwpe_stream_fifo #(
        .DATA_WIDTH (   IN_WIDTH * VECT_WIDTH + 1   ),
        .FIFO_DEPTH (   2                           )
    ) i_add_fifo (
        .clk_i      (   clk_i           ),
        .rst_ni     (   rst_ni          ),
        .clear_i    (   clear_i         ),
        .flags_o    (   add_fifo_o_flgs ),
        .push_i     (   add_fifo_d      ),
        .pop_o      (   add_fifo_q      )
    );

    assign add_fifo_q.ready = ctrl_i.dividing ? mul_ready : sum_ready;

    softex_fp_red_sum #(
        .IN_FPFORMAT    (   IN_FPFORMAT     ),
        .ACC_FPFORMAT   (   ACC_FPFORMAT    ),
        .REG_POS        (   REG_POS         ),
        .NUM_REGS       (   SUM_REGS_ACC    ),
        .VECT_WIDTH     (   VECT_WIDTH      ),
        .TAG_TYPE       (   logic           )
    ) i_vect_sum (
        .clk_i      (   clk_i                                           ),
        .rst_ni     (   rst_ni                                          ),
        .clear_i    (   clear_i                                         ),
        .enable_i   (   '1                                              ),
        .valid_i    (   add_fifo_q.valid & ~ctrl_i.dividing             ),
        .ready_i    (   acc_ready                                       ),
        .mode_i     (   fpnew_pkg::RNE                                  ),
        .strb_i     (   add_fifo_q.strb [VECT_WIDTH - 1 : 0]            ),
        .vect_i     (   add_fifo_q.data [IN_WIDTH * VECT_WIDTH - 1 : 0] ),
        .tag_i      (   add_fifo_q.data [IN_WIDTH * VECT_WIDTH]         ),
        .res_o      (   sum_res                                         ),
        .strb_o     (                                                   ),
        .valid_o    (   sum_valid                                       ),
        .ready_o    (   sum_ready                                       ),
        .tag_o      (   sum_o_tag                                       ),
        .busy_o     (   sum_o_busy                                      )
    );

    assign acc_i_add = ctrl_i.load_denominator ? ctrl_i.denominator : sum_res;

    softex_acc_top #(  
        .ACC_FPFORMAT       (   ACC_FPFORMAT        ),
        .ADD_FPFORMAT       (   ACC_FPFORMAT        ),
        .MUL_FPFORMAT       (   IN_FPFORMAT         ),
        .NUM_REGS_FMA       (   FMA_REGS_ACC        ),
        .ROUND_MODE         (   fpnew_pkg::RNE      )
    ) i_denominator_accumulator (
        .clk_i          (   clk_i                               ),     
        .rst_ni         (   rst_ni                              ),     
        .clear_i        (   clear_i | ctrl_i.clear_regs         ),
        .ctrl_i         (   ctrl_i.accumulator_ctrl             ),    
        .add_valid_i    (   sum_valid | ctrl_i.load_denominator ),
        .add_i          (   acc_i_add                           ),      
        .mul_valid_i    (   fact_fifo_q.valid & sum_o_tag       ),
        .mul_i          (   fact_fifo_q.data                    ),         
        .ready_o        (   acc_ready                           ),    
        .valid_o        (   acc_valid                           ),
        .flags_o        (   flags_o.accumulator_flags           ),
        .acc_o          (   inv_pre_cast                        )
    );

<<<<<<< HEAD
    fpnew_cast_multi #(
        .FpFmtConfig    (   softex_pkg::fmt_to_conf(ACC_FPFORMAT, IN_FPFORMAT)  ),
        .IntFmtConfig   (   '0                                                  ),
        .NumPipeRegs    (   0                                                   ),
        .PipeConfig     (   fpnew_pkg::BEFORE                                   ),
        .TagType        (   logic                                               ),
        .AuxType        (   logic                                               )
    ) i_inv_cast (
        .clk_i              (   clk_i           ),
        .rst_ni             (   rst_ni          ),
        .operands_i         (   inv_pre_cast    ),
        .is_boxed_i         (   '1              ),
        .rnd_mode_i         (   fpnew_pkg::RNE  ),
        .op_i               (   fpnew_pkg::F2F  ),
        .op_mod_i           (   '0              ),
        .src_fmt_i          (   ACC_FPFORMAT    ),
        .dst_fmt_i          (   IN_FPFORMAT     ),
        .int_fmt_i          (   fpnew_pkg::INT8 ),
        .tag_i              (   '0              ),
        .mask_i             (   '0              ),
        .aux_i              (   '0              ),
        .in_valid_i         (   acc_valid       ),
        .in_ready_o         (                   ),
        .flush_i            (   '0              ),
        .result_o           (   inv_cast_res    ),
        .status_o           (                   ),
        .extension_bit_o    (                   ),
        .tag_o              (                   ),
        .mask_o             (                   ),
        .aux_o              (                   ),
        .out_valid_o        (   cast_valid      ),
        .out_ready_i        (   '1              ),
        .busy_o             (                   )
    );
=======
    if (ACC_FPFORMAT != IN_FPFORMAT) begin : gen_inv_cast
        fpnew_cast_multi #(
            .FpFmtConfig    (   softex_pkg::fmt_to_conf(ACC_FPFORMAT, IN_FPFORMAT)  ),
            .IntFmtConfig   (   '0                                                  ),
            .NumPipeRegs    (   0                                                   ),
            .PipeConfig     (   fpnew_pkg::BEFORE                                   ),
            .TagType        (   logic                                               ),
            .AuxType        (   logic                                               )
        ) i_inv_cast (
            .clk_i              (   clk_i           ),
            .rst_ni             (   rst_ni          ),
            .operands_i         (   inv_pre_cast    ),
            .is_boxed_i         (   '1              ),
            .rnd_mode_i         (   fpnew_pkg::RNE  ),
            .op_i               (   fpnew_pkg::F2F  ),
            .op_mod_i           (   '0              ),
            .src_fmt_i          (   ACC_FPFORMAT    ),
            .dst_fmt_i          (   IN_FPFORMAT     ),
            .int_fmt_i          (   fpnew_pkg::INT8 ),
            .tag_i              (   '0              ),
            .mask_i             (   '0              ),
            .aux_i              (   '0              ),
            .in_valid_i         (   acc_valid       ),
            .in_ready_o         (                   ),
            .flush_i            (   '0              ),
            .result_o           (   inv_cast_res    ),
            .status_o           (                   ),
            .extension_bit_o    (                   ),
            .tag_o              (                   ),
            .mask_o             (                   ),
            .aux_o              (                   ),
            .out_valid_o        (   cast_valid      ),
            .out_ready_i        (   '1              ),
            .busy_o             (                   )
        );
    end else begin : assign_inv
        assign inv_cast_res = inv_pre_cast;
        assign cast_valid   = acc_valid;
    end
>>>>>>> c2a86b17

    assign inv_cast = inv_cast_res;

endmodule<|MERGE_RESOLUTION|>--- conflicted
+++ resolved
@@ -384,42 +384,6 @@
         .acc_o          (   inv_pre_cast                        )
     );
 
-<<<<<<< HEAD
-    fpnew_cast_multi #(
-        .FpFmtConfig    (   softex_pkg::fmt_to_conf(ACC_FPFORMAT, IN_FPFORMAT)  ),
-        .IntFmtConfig   (   '0                                                  ),
-        .NumPipeRegs    (   0                                                   ),
-        .PipeConfig     (   fpnew_pkg::BEFORE                                   ),
-        .TagType        (   logic                                               ),
-        .AuxType        (   logic                                               )
-    ) i_inv_cast (
-        .clk_i              (   clk_i           ),
-        .rst_ni             (   rst_ni          ),
-        .operands_i         (   inv_pre_cast    ),
-        .is_boxed_i         (   '1              ),
-        .rnd_mode_i         (   fpnew_pkg::RNE  ),
-        .op_i               (   fpnew_pkg::F2F  ),
-        .op_mod_i           (   '0              ),
-        .src_fmt_i          (   ACC_FPFORMAT    ),
-        .dst_fmt_i          (   IN_FPFORMAT     ),
-        .int_fmt_i          (   fpnew_pkg::INT8 ),
-        .tag_i              (   '0              ),
-        .mask_i             (   '0              ),
-        .aux_i              (   '0              ),
-        .in_valid_i         (   acc_valid       ),
-        .in_ready_o         (                   ),
-        .flush_i            (   '0              ),
-        .result_o           (   inv_cast_res    ),
-        .status_o           (                   ),
-        .extension_bit_o    (                   ),
-        .tag_o              (                   ),
-        .mask_o             (                   ),
-        .aux_o              (                   ),
-        .out_valid_o        (   cast_valid      ),
-        .out_ready_i        (   '1              ),
-        .busy_o             (                   )
-    );
-=======
     if (ACC_FPFORMAT != IN_FPFORMAT) begin : gen_inv_cast
         fpnew_cast_multi #(
             .FpFmtConfig    (   softex_pkg::fmt_to_conf(ACC_FPFORMAT, IN_FPFORMAT)  ),
@@ -459,7 +423,6 @@
         assign inv_cast_res = inv_pre_cast;
         assign cast_valid   = acc_valid;
     end
->>>>>>> c2a86b17
 
     assign inv_cast = inv_cast_res;
 
