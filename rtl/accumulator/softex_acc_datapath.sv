--- conflicted
+++ resolved
@@ -258,42 +258,6 @@
         end
     end
 
-<<<<<<< HEAD
-    fpnew_cast_multi #(
-        .FpFmtConfig    (   softex_pkg::fmt_to_conf(MUL_FPFORMAT, ACC_FPFORMAT) ),
-        .IntFmtConfig   (   '0                                                  ),
-        .NumPipeRegs    (   0                                                   ),
-        .PipeConfig     (   fpnew_pkg::BEFORE                                   ),
-        .TagType        (   logic                                               ),
-        .AuxType        (   logic                                               )
-    ) i_factor_cast (
-        .clk_i              (   clk_i                               ),
-        .rst_ni             (   rst_ni                              ),
-        .operands_i         (   {{ZEROPAD_MUL{1'b0}}, factor.value} ),
-        .is_boxed_i         (   '1                                  ),
-        .rnd_mode_i         (   fpnew_pkg::RNE                      ),
-        .op_i               (   fpnew_pkg::F2F                      ),
-        .op_mod_i           (   '0                                  ),
-        .src_fmt_i          (   MUL_FPFORMAT                        ),
-        .dst_fmt_i          (   ACC_FPFORMAT                        ),
-        .int_fmt_i          (   fpnew_pkg::INT8                     ),
-        .tag_i              (   '0                                  ),
-        .mask_i             (   '0                                  ),
-        .aux_i              (   '0                                  ),
-        .in_valid_i         (   '1                                  ),
-        .in_ready_o         (                                       ),
-        .flush_i            (   '0                                  ),
-        .result_o           (   fma_factor                          ),
-        .status_o           (                                       ),
-        .extension_bit_o    (                                       ),
-        .tag_o              (                                       ),
-        .mask_o             (                                       ),
-        .aux_o              (                                       ),
-        .out_valid_o        (                                       ),
-        .out_ready_i        (   '1                                  ),
-        .busy_o             (                                       )
-    );
-=======
     if (MUL_FPFORMAT != ACC_FPFORMAT) begin : gen_factor_cast
         fpnew_cast_multi #(
             .FpFmtConfig    (   softex_pkg::fmt_to_conf(MUL_FPFORMAT, ACC_FPFORMAT) ),
@@ -332,7 +296,6 @@
     end else begin : assign_factor
         assign fma_factor = factor.value;
     end
->>>>>>> c2a86b17
 
     always_comb begin : fma_op_selection
         unique casex ({ctrl_i.inv_fma, ctrl_i.inverting, fma_o_valid, factor_match, addend_match})
@@ -354,42 +317,6 @@
 
     assign fma_addend_pre_cast = ((fma_o_valid & addend_match) ? addend.value : '0);
 
-<<<<<<< HEAD
-    fpnew_cast_multi #(
-        .FpFmtConfig    (   softex_pkg::fmt_to_conf(ADD_FPFORMAT, ACC_FPFORMAT) ),
-        .IntFmtConfig   (   '0                                                  ),
-        .NumPipeRegs    (   0                                                   ),
-        .PipeConfig     (   fpnew_pkg::BEFORE                                   ),
-        .TagType        (   logic                                               ),
-        .AuxType        (   logic                                               )
-    ) i_addend_cast (
-        .clk_i              (   clk_i                                       ),
-        .rst_ni             (   rst_ni                                      ),
-        .operands_i         (   {{ZEROPAD_ADD{1'b0}}, fma_addend_pre_cast}  ),
-        .is_boxed_i         (   '1                                          ),
-        .rnd_mode_i         (   fpnew_pkg::RNE                              ),
-        .op_i               (   fpnew_pkg::F2F                              ),
-        .op_mod_i           (   '0                                          ),
-        .src_fmt_i          (   ADD_FPFORMAT                                ),
-        .dst_fmt_i          (   ACC_FPFORMAT                                ),
-        .int_fmt_i          (   fpnew_pkg::INT8                             ),
-        .tag_i              (   '0                                          ),
-        .mask_i             (   '0                                          ),
-        .aux_i              (   '0                                          ),
-        .in_valid_i         (   '1                                          ),
-        .in_ready_o         (                                               ),
-        .flush_i            (   '0                                          ),
-        .result_o           (   fma_addend                                  ),
-        .status_o           (                                               ),
-        .extension_bit_o    (                                               ),
-        .tag_o              (                                               ),
-        .mask_o             (                                               ),
-        .aux_o              (                                               ),
-        .out_valid_o        (                                               ),
-        .out_ready_i        (   '1                                          ),
-        .busy_o             (                                               )
-    );
-=======
     if (ADD_FPFORMAT != ACC_FPFORMAT) begin : gen_addend_cast
         fpnew_cast_multi #(
             .FpFmtConfig    (   softex_pkg::fmt_to_conf(ADD_FPFORMAT, ACC_FPFORMAT) ),
@@ -428,7 +355,6 @@
     end else begin : assign_addend
         assign fma_addend = fma_addend_pre_cast;
     end
->>>>>>> c2a86b17
 
     always_comb begin
         unique casex ({ctrl_i.inv_fma, ctrl_i.inverting, fma_o_valid})
