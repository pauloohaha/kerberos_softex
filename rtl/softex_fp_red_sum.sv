--- conflicted
+++ resolved
@@ -43,42 +43,6 @@
 
 
     for (genvar i = 0; i < VECT_WIDTH; i++) begin : input_cast
-<<<<<<< HEAD
-        fpnew_cast_multi #(
-            .FpFmtConfig    (   softex_pkg::fmt_to_conf(IN_FPFORMAT, ACC_FPFORMAT)  ),
-            .IntFmtConfig   (   '0                                                  ),
-            .NumPipeRegs    (   0                                                   ),
-            .PipeConfig     (   fpnew_pkg::BEFORE                                   ),
-            .TagType        (   logic                                               ),
-            .AuxType        (   logic                                               )
-        ) i_vect_cast (
-            .clk_i              (   clk_i                           ),
-            .rst_ni             (   rst_ni                          ),
-            .operands_i         (   {{ZEROPAD{1'b0}}, vect_i [i]}   ),
-            .is_boxed_i         (   '1                              ),
-            .rnd_mode_i         (   fpnew_pkg::RNE                  ),
-            .op_i               (   fpnew_pkg::F2F                  ),
-            .op_mod_i           (   '0                              ),
-            .src_fmt_i          (   IN_FPFORMAT                     ),
-            .dst_fmt_i          (   ACC_FPFORMAT                    ),
-            .int_fmt_i          (   fpnew_pkg::INT8                 ),
-            .tag_i              (   '0                              ),
-            .mask_i             (   '0                              ),
-            .aux_i              (   '0                              ),
-            .in_valid_i         (   '1                              ),
-            .in_ready_o         (                                   ),
-            .flush_i            (   '0                              ),
-            .result_o           (   cast_vect [i]                   ),
-            .status_o           (                                   ),
-            .extension_bit_o    (                                   ),
-            .tag_o              (                                   ),
-            .mask_o             (                                   ),
-            .aux_o              (                                   ),
-            .out_valid_o        (                                   ),
-            .out_ready_i        (   '1                              ),
-            .busy_o             (                                   )
-        );
-=======
         if (IN_FPFORMAT != ACC_FPFORMAT) begin : gen_vect_cast    
             fpnew_cast_multi #(
                 .FpFmtConfig    (   softex_pkg::fmt_to_conf(IN_FPFORMAT, ACC_FPFORMAT)  ),
@@ -117,7 +81,6 @@
         end else begin : assign_vect
             assign cast_vect [i] = vect_i [i];
         end
->>>>>>> c2a86b17
     end
 
     softex_fp_add_rec #(
