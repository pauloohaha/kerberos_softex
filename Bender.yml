--- conflicted
+++ resolved
@@ -9,21 +9,12 @@
   name: softex
 
 dependencies:
-<<<<<<< HEAD
-  ibex          : { git: "https://github.com/pulp-platform/ibex.git"        , rev: pulpissimo-v6.1.2    }
-  fpnew         : { git: "https://github.com/pulp-platform/cvfpu.git"       , rev: "pulp-v0.1.3"        }
-  common_cells  : { git: "git@github.com:pulp-platform/common_cells.git"    , rev: "v1.32.0"            } 
-  hci           : { git: "https://github.com/pulp-platform/hci.git"         , rev: "v2.0.2"             }
-  hwpe-stream   : { git: "https://github.com/pulp-platform/hwpe-stream.git" , version: 1.7              }
-  hwpe-ctrl     : { git: "https://github.com/pulp-platform/hwpe-ctrl.git"   , rev: "2926867"            } # branch: master
-=======
   ibex          : { git: "https://github.com/pulp-platform/ibex.git"        , rev: pulpissimo-v6.1.2                        }
   fpnew         : { git: "https://github.com/pulp-platform/cvfpu.git"       , rev: "pulp-v0.1.3"                            }
   common_cells  : { git: "git@github.com:pulp-platform/common_cells.git"    , rev: "v1.32.0"                                } 
   hci           : { git: "https://github.com/pulp-platform/hci.git"         , rev: d31af36ebcaf2196fb51676b40782aa8cbd9cc69 } # branch: remove-automatic-parameter-prop
   hwpe-stream   : { git: "https://github.com/pulp-platform/hwpe-stream.git" , version: 1.7                                  }
   hwpe-ctrl     : { git: "https://github.com/pulp-platform/hwpe-ctrl.git"   , rev: "2926867"                                } # branch: master
->>>>>>> c2a86b17
 
 sources:
   files:
